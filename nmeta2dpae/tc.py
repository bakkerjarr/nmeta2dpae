# Licensed under the Apache License, Version 2.0 (the "License");
# you may not use this file except in compliance with the License.
# You may obtain a copy of the License at
#
#    http://www.apache.org/licenses/LICENSE-2.0
#
# Unless required by applicable law or agreed to in writing, software
# distributed under the License is distributed on an "AS IS" BASIS,
# WITHOUT WARRANTIES OR CONDITIONS OF ANY KIND, either express or
# implied.
# See the License for the specific language governing permissions and
# limitations under the License.

#*** nmeta - Network Metadata - Policy Interpretation Class and Methods

"""
This module is part of the nmeta2 suite
.
It provides an object for traffic classification
and includes ingesting the policy from YAML and checking
packets against policy, calling appropriate classifiers
and returning actions.
.
Version 2.x Toulouse Code
"""

#*** Logging imports:
import logging
import logging.handlers
import coloredlogs

#*** General imports:
import socket
import sys
import struct

#*** Import dpkt for packet parsing:
import dpkt

# To represent various flows types and their appropriate context
from flow import icmp_flow
from flow import tcp_flow
from flow import udp_flow

# For mining stored flow data
from data_miner import DataMiner

#*** For importing custom classifiers:
import importlib

# Class variables containing protocol type values to reduce the amount
# of referencing to modules.
_ETH_TYPE_IP = dpkt.ethernet.ETH_TYPE_IP
_ETH_TYPE_ARP = dpkt.ethernet.ETH_TYPE_ARP
_ETH_TYPE_VLAN = dpkt.ethernet.ETH_TYPE_8021Q
_ETH_TYPE_IP6 = dpkt.ethernet.ETH_TYPE_IP6
_ETH_TYPE_LLDP = dpkt.ethernet.ETH_TYPE_LLDP
_IP_PROTO_ICMP = dpkt.ip.IP_PROTO_ICMP
_IP_PROTO_TCP = dpkt.ip.IP_PROTO_TCP
_IP_PROTO_UDP = dpkt.ip.IP_PROTO_UDP


class TC(object):
    """
    This class is instantiated by nmeta2_dpae.py and provides methods
    to ingest the policy as yaml and check
    packets against policy, calling appropriate classifiers
    and returning actions.
    """

    def __init__(self, _config):
        # TODO Should the config be stored
        self._config = _config
        #*** Get logging config values from config class:
        _logging_level_s = _config.get_value \
                                    ('tc_logging_level_s')
        _logging_level_c = _config.get_value \
                                    ('tc_logging_level_c')
        _syslog_enabled = _config.get_value('syslog_enabled')
        _loghost = _config.get_value('loghost')
        _logport = _config.get_value('logport')
        _logfacility = _config.get_value('logfacility')
        _syslog_format = _config.get_value('syslog_format')
        _console_log_enabled = _config.get_value('console_log_enabled')
        _coloredlogs_enabled = _config.get_value('coloredlogs_enabled')
        _console_format = _config.get_value('console_format')
        #*** Set up Logging:
        self.logger = logging.getLogger(__name__)
        self.logger.setLevel(logging.DEBUG)
        self.logger.propagate = False

        #*** Syslog:
        if _syslog_enabled:
            #*** Log to syslog on host specified in config.yaml:
            self.syslog_handler = logging.handlers.SysLogHandler(address=(
                                                _loghost, _logport),
                                                facility=_logfacility)
            syslog_formatter = logging.Formatter(_syslog_format)
            self.syslog_handler.setFormatter(syslog_formatter)
            self.syslog_handler.setLevel(_logging_level_s)
            #*** Add syslog log handler to logger:
            self.logger.addHandler(self.syslog_handler)
        #*** Console logging:
        if _console_log_enabled:
            #*** Log to the console:
            if _coloredlogs_enabled:
                #*** Colourise the logs to make them easier to understand:
                coloredlogs.install(level=_logging_level_c,
                logger=self.logger, fmt=_console_format, datefmt='%H:%M:%S')
            else:
                #*** Add console log handler to logger:
                self.console_handler = logging.StreamHandler()
                console_formatter = logging.Formatter(_console_format)
                self.console_handler.setFormatter(console_formatter)
                self.console_handler.setLevel(_logging_level_c)
                self.logger.addHandler(self.console_handler)

        #*** Initialise Identity Harvest flags (they get set at DPAE join time)
        self.id_arp = 0
        self.id_lldp = 0
        self.id_dns = 0
        self.id_dhcp = 0
        #*** Initialise list for TC classifiers to run:
        self.classifiers = []

        #*** Retrieve config values for elephant flow suppression:
        self.suppress_flow_pkt_count_initial = \
                           _config.get_value("suppress_flow_pkt_count_initial")
        self.suppress_flow_pkt_count_backoff = \
                           _config.get_value("suppress_flow_pkt_count_backoff")

        #*** Retrieve config values for flow class db connection to use:
        _mongo_addr = _config.get_value("mongo_addr")
        _mongo_port = _config.get_value("mongo_port")

        # Instantiate flow objects for classifiers to work with:
        self.icmp_flow = icmp_flow.ICMPFlow(self.logger, _mongo_addr,
                                            _mongo_port)
        self.tcp_flow = tcp_flow.TCPFlow(self.logger, _mongo_addr,
                                         _mongo_port)
        self.udp_flow = udp_flow.UDPFlow(self.logger, _mongo_addr,
                                         _mongo_port)

        # Instantiate a DataMiner object for classifiers to mine
        # database information with.
        self._data_miner = DataMiner(_config)

    def instantiate_classifiers(self, _classifiers):
        """
        Dynamically import and instantiate classes for any
        dynamic classifiers specified in the controller
        nmeta2 main_policy.yaml
        .
        Passed a list of tuples of classifier type / classifer name
        .
        Classifier modules live in the 'classifiers' subdirectory
        .
        """
        self.logger.debug("Loading dynamic classifiers into TC module")

        for tc_type, module_name in _classifiers:
            #*** Dynamically import and instantiate class from classifiers dir:
            self.logger.debug("Importing module type=%s "
                              "module_name=%s", tc_type,
                              "classifiers." + module_name)
            try:
                module = importlib.import_module("classifiers." +
                                                 module_name)
            except:
                exc_type, exc_value, exc_traceback = sys.exc_info()
                self.logger.error("Failed to dynamically load classifier "
                                    "module %s from classifiers subdirectory."
                                    "Please check that module exists and alter"
                                    " main_policy configuration in controller "
                                    "nmeta2 configuration if required",
                                    module_name)
                self.logger.error("Exception is %s, %s, %s",
                                            exc_type, exc_value, exc_traceback)
                sys.exit("Exiting, please fix error...")

            #*** Dynamically instantiate class 'Classifier':
            self.logger.debug("Instantiating module class")
            class_ = getattr(module, 'Classifier')
            self.classifiers.append(class_(self._config))

    def classify_dpkt_wrapper(self, pkt, pkt_receive_timestamp, if_name):
        """
        Used to catch and handle exceptions in classify_dpkt otherwise
        it can just hang with no explaination... TBD: turn this into
        a decorator...
        """
        try:
            result = self.classify_dpkt(pkt, pkt_receive_timestamp, if_name)
            return result
        except:
            exc_type, exc_value, exc_traceback = sys.exc_info()
            self.logger.error("classify_dpkt exception %s, %s, %s",
                                            exc_type, exc_value, exc_traceback)
            return {}

    def classify_dpkt(self, pkt, pkt_receive_timestamp, if_name):
        """
        Perform traffic classification on a packet
        using dpkt for packet parsing
        """
        result = {'type': 'none', 'subtype': 'none', 'actions': 0}
        ip = 0
        udp = 0
        tcp = 0
        icmp = 0
        #*** Read into dpkt:
        eth = dpkt.ethernet.Ethernet(pkt)
        #*** Set local variables for efficient access, speed is critical...
        eth_src = mac_addr(eth.src)
        eth_dst = mac_addr(eth.dst)
        eth_type = eth.type

        if eth_type == _ETH_TYPE_IP:
            ip = eth.data
            ip_src = socket.inet_ntop(socket.AF_INET, ip.src)
            ip_dst = socket.inet_ntop(socket.AF_INET, ip.dst)
            # Check if TCP, UDP or ICMP
            if ip.p == _IP_PROTO_TCP:
                tcp = ip.data
                tcp_src = tcp.sport
                tcp_dst = tcp.dport

            elif ip.p == _IP_PROTO_UDP:
                udp = ip.data
                udp_src = udp.sport
                udp_dst = udp.dport
            elif ip.p == _IP_PROTO_ICMP:
                icmp = ip.data

        #*** Check for Identity Indicators:
        if udp:
            if udp_src == 53 or udp_dst == 53:
                #*** DNS (UDP):
                return self._parse_dns(udp.data, eth_src)

            elif udp_src == 67 or udp_dst == 67:
                #*** DHCP:
                return self._parse_dhcp(udp.data, eth_src)

        if tcp:
            if tcp_src == 53 or tcp_dst == 53:
                #*** DNS (TCP):
                return self._parse_dns(tcp.data, eth_src)

        if eth_type == _ETH_TYPE_LLDP:
            #*** LLDP:
            return self._parse_lldp(pkt, eth_src)

        if eth_type == _ETH_TYPE_ARP:
            #*** ARP:
            return self._parse_arp(eth, eth_src)

        # The following only handles TCP, UDP and ICMP
        if tcp or udp or icmp:
            # Read the packet into the correct flow object and store
            # for classifiers.
            if tcp:
                self.tcp_flow.ingest_packet(pkt, pkt_receive_timestamp)
                flow_type = self.tcp_flow
            elif udp:
                self.udp_flow.ingest_packet(pkt, pkt_receive_timestamp)
                flow_type = self.udp_flow
            else:
                # The packet is ICMP
                self.icmp_flow.ingest_packet(pkt, pkt_receive_timestamp)
                flow_type = self.icmp_flow

             #*** Run any custom classifiers:
            for classifier in self.classifiers:
                try:
                    result_classifier = classifier.classifier(flow_type)
                except:
                    exc_type, exc_value, exc_traceback = sys.exc_info()
                    self.logger.error("Exception in custom classifier "
                                      "%s. Exception %s, %s, %s",
                                      classifier, exc_type, exc_value,
                                      exc_traceback)
                    return result
            #*** TBD, this will need updating for more types of return actions:
            if 'qos_treatment' in result_classifier:
                result['qos_treatment'] = result_classifier['qos_treatment']
                result['actions'] = 1
                result['type'] = 'treatment'
            elif "ddos_attack" in result_classifier:
                result["type"] = "Attack"
                result["subtype"] = "DDoS"

        #*** Suppress Elephant flows:
        #***  TBD, do on more than just IPv4 TCP...:
        if tcp and self.tcp_flow.packet_count >= \
                                self.suppress_flow_pkt_count_initial:
            self.logger.debug("Flow is candidate for suppression src_ip=%s "
                                    "src_port=%s dst_ip=%s dst_port=%s",
                              self.tcp_flow.ip_src, self.tcp_flow.tcp_src,
                              self.tcp_flow.ip_dst, self.tcp_flow.tcp_dst)
            #*** Only suppress if there's been sufficient backoff since
            #***  any previous suppressions to prevent overload of ctrlr
            if not self.tcp_flow.suppressed or (self.tcp_flow.packet_count > \
                            (self.tcp_flow.suppressed + \
                            self.suppress_flow_pkt_count_backoff)):
                #*** Update the suppress counter on the flow:
                self.tcp_flow.set_suppress_flow()
                self.logger.debug("Suppressing TCP stream src_ip=%s "
                                    "src_port=%s dst_ip=%s dst_port=%s",
                                  self.tcp_flow.ip_src, self.tcp_flow.tcp_src,
                                  self.tcp_flow.ip_dst, self.tcp_flow.tcp_dst)
                if result['type'] == 'none':
                    result['type'] = 'suppress'
                elif result['type'] == 'treatment':
                    result['type'] = 'treatment+suppress'
                else:
                    self.logger.error("Unknown result type %s", result['type'])
            else:
                self.logger.debug("Deferring suppression TCP stream src_ip=%s "
                                    "src_port=%s dst_ip=%s dst_port=%s",
                                  self.tcp_flow.ip_src, self.tcp_flow.tcp_src,
                                  self.tcp_flow.ip_dst, self.tcp_flow.tcp_dst)
                self.logger.debug("    self.flow.suppressed=%s",
                                  self.tcp_flow.suppressed)

        if result['type'] != 'none':
            #*** Add context to result:
            if tcp:
                result['ip_A'] = self.tcp_flow.ip_src
                result['ip_B'] = self.tcp_flow.ip_dst
                result['proto'] = 'tcp'
                result['tp_A'] = self.tcp_flow.tcp_src
                result['tp_B'] = self.tcp_flow.tcp_dst
                result['flow_packets'] = self.tcp_flow.packet_count
            elif udp:
                result['ip_A'] = self.udp_flow.ip_src
                result['ip_B'] = self.udp_flow.ip_dst
                result['proto'] = 'udp'
                result['tp_A'] = self.udp_flow.udp_src
                result['tp_B'] = self.udp_flow.udp_dst
                result['flow_packets'] = self.udp_flow.packet_count
            elif icmp:
                result['ip_A'] = self.icmp_flow.ip_src
                result['ip_B'] = self.icmp_flow.ip_dst
                result['proto'] = 'icmp'
                result['tp_A'] = "N/A"
                result['tp_B'] = "N/A"
                result['flow_packets'] = self.icmp_flow.packet_count
        return result

    def _parse_dns(self, dns_data, eth_src):
        """
        Check if packet is DNS, and if so return a list
        of answers (if exist), with each list item a dict
        of type/name/address/ttl
        """
        if self.id_dns:
            #*** DNS:
            self.logger.debug("Is it DNS?")
<<<<<<< HEAD
            try:
                dns = dpkt.dns.DNS(dns_data)
            except dpkt.NeedData:
                self.logger.debug("DNS packet with no/invalid data")
=======
            dns = dpkt.dns.DNS(dns_data)
            try:
                dns = dpkt.dns.DNS(dns_data)
            except dpkt.NeedData:
                self.logger.debug("DNS packet no/invalid data")
>>>>>>> 16c37d1d
                return {}
            queries = dns.qd
            answers = dns.an
            detail1 = []
            for answer in answers:
                if answer.type == 1:
                    #*** DNS A Record:
                    answer_ip = socket.inet_ntoa(answer.rdata)
                    answer_name = answer.name
                    answer_ttl = answer.ttl
                    self.logger.debug("dns_answer_name=%s dns_answer_A=%s "
                                "answer_ttl=%s",
                                answer_name, answer_ip, answer_ttl)
                    record = {'type': 'A',
                                'name': answer_name,
                                'address': answer_ip,
                                'ttl': answer_ttl}
                    detail1.append(record)
                elif answer.type == 5:
                    #*** DNS CNAME Record:
                    answer_cname = answer.cname
                    answer_name = answer.name
                    self.logger.debug("dns_answer_name=%s dns_answer_CNAME=%s",
                                "answer_ttl=%s",
                                answer_name, answer_cname, answer_ttl)
                    record = {'type': 'CNAME',
                                'name': answer_name,
                                'address': answer_cname,
                                'ttl': answer_ttl}
                    detail1.append(record)
                else:
                    #*** Not a type that we handle yet
                    pass
            if len(detail1) > 0:
                result = {'type': 'id', 'subtype': 'dns', 'src_mac': eth_src,
                                                'detail1': detail1}
            else:
                result = {}
            self.logger.debug("DNS result=%s", result)
            return result
        else:
            return {}

    def _parse_dhcp(self, udp_data, eth_src):
        """
        Check if packet is DHCP, and if so return the details
        """
        dhcp = dpkt.dhcp.DHCP(udp_data)
        if self.id_dhcp and dhcp:
            #*** DHCP:
            self.logger.debug("DHCP details are %s", dhcp)
            result = {'type': 'id', 'subtype': 'dhcp', 'src_mac': eth_src,
                                                'detail1': dhcp}
            return result
        else:
            return {}

    def _parse_arp(self, eth, eth_src):
        """
        Check if packet is ARP, and if so return the details
        """
        if self.id_arp:
            #*** ARP:
            self.logger.debug("Is it ARP?")
            arp = eth.arp
            if arp:
                #*** Build a CSV string of spa,sha,tpa,tha:
                arp_details = socket.inet_ntoa(arp.spa)
                arp_details += "," + mac_addr(arp.sha)
                arp_details += "," + socket.inet_ntoa(arp.tpa)
                arp_details += "," + mac_addr(arp.sha)
                self.logger.debug("ARP details are %s", arp_details)
                result = {'type': 'id', 'subtype': 'arp',
                                    'src_mac': eth_src,
                                    'detail1': arp_details}
                return result
            else:
                return {}
        else:
            return {}

    def _parse_lldp(self, pkt, eth_src):
        """
        Check if packet is LLDP, and if so return the details
        """
        if self.id_lldp:
            #*** LLDP?, try a decode:
            self.logger.debug("Is it LLDP?")
            payload = pkt[14:]
            system_name, port_id = self._parse_lldp_detail(payload)
            self.logger.debug("LLDP MAC=%s system_name=%s port_id=%s",
                                    eth_src, system_name, port_id)
            result = {'type': 'id', 'subtype': 'lldp',
                                    'src_mac': eth_src,
                                    'detail1': system_name}
            return result
        else:
            return {}

    def _parse_lldp_detail(self, lldpPayload):
        """
        Parse basic LLDP parameters from an LLDP packet payload.
        Based on github code by GoozeyX
        (https://raw.githubusercontent.com/GoozeyX/python_lldp/master/ \
                     lldp_collector.py)
        """
        system_name = None
        vlan_id = None
        port_id = None

        while lldpPayload:
            tlv_header = struct.unpack("!H", lldpPayload[:2])[0]
            tlv_type = tlv_header >> 9
            tlv_len = (tlv_header & 0x01ff)
            lldpDU = lldpPayload[2:tlv_len + 2]
            if tlv_type == 127:
                tlv_oui = lldpDU[:3]
                tlv_subtype = lldpDU[3:4]
                tlv_datafield = lldpDU[4:tlv_len]
                if tlv_oui == "\x00\x80\xC2" and tlv_subtype == "\x01":
                    vlan_id = struct.unpack("!H", tlv_datafield)[0]

            elif tlv_type == 0:
                # TLV Type is ZERO, Breaking the while loop:
                break
            else:
                tlv_subtype = struct.unpack("!B", lldpDU[0:1]) \
                                                    if tlv_type is 2 else ""
                startbyte = 1 if tlv_type is 2 else 0
                tlv_datafield = lldpDU[startbyte:tlv_len]

            if tlv_type == 4:
                port_id = tlv_datafield
            elif tlv_type == 5:
                system_name = tlv_datafield
            else:
                pass

            lldpPayload = lldpPayload[2 + tlv_len:]

        return (system_name, port_id)


def mac_addr(address):
    """
    Convert a MAC address to a readable/printable string
    """
    return ':'.join('%02x' % ord(b) for b in address)<|MERGE_RESOLUTION|>--- conflicted
+++ resolved
@@ -357,18 +357,10 @@
         if self.id_dns:
             #*** DNS:
             self.logger.debug("Is it DNS?")
-<<<<<<< HEAD
-            try:
-                dns = dpkt.dns.DNS(dns_data)
-            except dpkt.NeedData:
-                self.logger.debug("DNS packet with no/invalid data")
-=======
-            dns = dpkt.dns.DNS(dns_data)
             try:
                 dns = dpkt.dns.DNS(dns_data)
             except dpkt.NeedData:
                 self.logger.debug("DNS packet no/invalid data")
->>>>>>> 16c37d1d
                 return {}
             queries = dns.qd
             answers = dns.an
